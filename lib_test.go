--- conflicted
+++ resolved
@@ -11,437 +11,7 @@
 type LibSuite struct{}
 
 var _ = Suite(&LibSuite{})
-<<<<<<< HEAD
-
-// Test we can correctly open a XSLX file and return a xlsx.File
-// struct.
-func (l *LibSuite) TestOpenFile(c *C) {
-	var xlsxFile *File
-	var error error
-
-	xlsxFile, error = OpenFile("testfile.xlsx")
-	c.Assert(error, IsNil)
-	c.Assert(xlsxFile, NotNil)
-
-}
-
-func (l *LibSuite) TestOpenFileWithoutStyleAndSharedStrings(c *C) {
-	var xlsxFile *File
-	var error error
-
-	xlsxFile, error = OpenFile("noStylesAndSharedStringsTest.xlsx")
-	c.Assert(error, IsNil)
-	c.Assert(xlsxFile, NotNil)
-
-}
-
-// Test we can create a File object from scratch
-func (l *LibSuite) TestCreateFile(c *C) {
-	var xlsxFile *File
-=======
->>>>>>> fdf1b44e
-
-
-<<<<<<< HEAD
-// Test that when we open a real XLSX file we create xlsx.Sheet
-// objects for the sheets inside the file and that these sheets are
-// themselves correct.
-func (l *LibSuite) TestCreateSheet(c *C) {
-	var xlsxFile *File
-	var err error
-	var sheet *Sheet
-	var row *Row
-	xlsxFile, err = OpenFile("testfile.xlsx")
-	c.Assert(err, IsNil)
-	c.Assert(xlsxFile, NotNil)
-	sheetLen := len(xlsxFile.Sheets)
-	c.Assert(sheetLen, Equals, 3)
-	sheet = xlsxFile.Sheets[0]
-	rowLen := len(sheet.Rows)
-	c.Assert(rowLen, Equals, 2)
-	row = sheet.Rows[0]
-	c.Assert(len(row.Cells), Equals, 2)
-	cell := row.Cells[0]
-	cellstring := cell.String()
-	c.Assert(cellstring, Equals, "Foo")
-}
-
-func (l *LibSuite) TestGetNumberFormat(c *C) {
-	var cell *Cell
-	var cellXfs []xlsxXf
-	var numFmt xlsxNumFmt
-	var numFmts []xlsxNumFmt
-	var xStyles *xlsxStyles
-	var numFmtRefTable map[int]xlsxNumFmt
-
-	cellXfs = make([]xlsxXf, 1)
-	cellXfs[0] = xlsxXf{NumFmtId: 1}
-
-	numFmts = make([]xlsxNumFmt, 1)
-	numFmtRefTable = make(map[int]xlsxNumFmt)
-
-	xStyles = &xlsxStyles{NumFmts: numFmts, CellXfs: cellXfs}
-
-	cell = &Cell{Value: "123.123", numFmtRefTable: numFmtRefTable, styleIndex: 1, styles: xStyles}
-
-	numFmt = xlsxNumFmt{NumFmtId: 1, FormatCode: "dd/mm/yy"}
-	numFmts[0] = numFmt
-	numFmtRefTable[1] = numFmt
-	c.Assert(cell.GetNumberFormat(), Equals, "dd/mm/yy")
-}
-
-// We can return a string representation of the formatted data
-func (l *LibSuite) TestFormattedValue(c *C) {
-	var cell, earlyCell, negativeCell, smallCell *Cell
-	var cellXfs []xlsxXf
-	var numFmt xlsxNumFmt
-	var numFmts []xlsxNumFmt
-	var xStyles *xlsxStyles
-	var numFmtRefTable map[int]xlsxNumFmt
-
-	cellXfs = make([]xlsxXf, 1)
-	cellXfs[0] = xlsxXf{NumFmtId: 1}
-
-	numFmts = make([]xlsxNumFmt, 1)
-	numFmtRefTable = make(map[int]xlsxNumFmt)
-
-	xStyles = &xlsxStyles{NumFmts: numFmts, CellXfs: cellXfs}
-	cell = &Cell{Value: "37947.7500001", numFmtRefTable: numFmtRefTable, styleIndex: 1, styles: xStyles}
-	negativeCell = &Cell{Value: "-37947.7500001", numFmtRefTable: numFmtRefTable, styleIndex: 1, styles: xStyles}
-	smallCell = &Cell{Value: "0.007", numFmtRefTable: numFmtRefTable, styleIndex: 1, styles: xStyles}
-	earlyCell = &Cell{Value: "2.1", numFmtRefTable: numFmtRefTable, styleIndex: 1, styles: xStyles}
-	setCode := func(code string) {
-		numFmt = xlsxNumFmt{NumFmtId: 1, FormatCode: code}
-		numFmts[0] = numFmt
-		numFmtRefTable[1] = numFmt
-	}
-
-	setCode("general")
-	c.Assert(cell.FormattedValue(), Equals, "37947.7500001")
-	c.Assert(negativeCell.FormattedValue(), Equals, "-37947.7500001")
-
-	setCode("0")
-	c.Assert(cell.FormattedValue(), Equals, "37947")
-
-	setCode("#,##0") // For the time being we're not doing this
-	// comma formatting, so it'll fall back to
-	// the related non-comma form.
-	c.Assert(cell.FormattedValue(), Equals, "37947")
-
-	setCode("0.00")
-	c.Assert(cell.FormattedValue(), Equals, "37947.75")
-
-	setCode("#,##0.00") // For the time being we're not doing this
-	// comma formatting, so it'll fall back to
-	// the related non-comma form.
-	c.Assert(cell.FormattedValue(), Equals, "37947.75")
-
-	setCode("#,##0 ;(#,##0)")
-	c.Assert(cell.FormattedValue(), Equals, "37947")
-	c.Assert(negativeCell.FormattedValue(), Equals, "(37947)")
-
-	setCode("#,##0 ;[red](#,##0)")
-	c.Assert(cell.FormattedValue(), Equals, "37947")
-	c.Assert(negativeCell.FormattedValue(), Equals, "(37947)")
-
-	setCode("0%")
-	c.Assert(cell.FormattedValue(), Equals, "3794775%")
-
-	setCode("0.00%")
-	c.Assert(cell.FormattedValue(), Equals, "3794775.00%")
-
-	setCode("0.00e+00")
-	c.Assert(cell.FormattedValue(), Equals, "3.794775e+04")
-
-	setCode("##0.0e+0") // This is wrong, but we'll use it for now.
-	c.Assert(cell.FormattedValue(), Equals, "3.794775e+04")
-
-	setCode("mm-dd-yy")
-	c.Assert(cell.FormattedValue(), Equals, "11-22-03")
-
-	setCode("d-mmm-yy")
-	c.Assert(cell.FormattedValue(), Equals, "22-Nov-03")
-	c.Assert(earlyCell.FormattedValue(), Equals, "1-Jan-00")
-
-	setCode("d-mmm")
-	c.Assert(cell.FormattedValue(), Equals, "22-Nov")
-	c.Assert(earlyCell.FormattedValue(), Equals, "1-Jan")
-
-	setCode("mmm-yy")
-	c.Assert(cell.FormattedValue(), Equals, "Nov-03")
-
-	setCode("h:mm am/pm")
-	c.Assert(cell.FormattedValue(), Equals, "6:00 pm")
-	c.Assert(smallCell.FormattedValue(), Equals, "12:14 am")
-
-	setCode("h:mm:ss am/pm")
-	c.Assert(cell.FormattedValue(), Equals, "6:00:00 pm")
-	c.Assert(smallCell.FormattedValue(), Equals, "12:14:47 am")
-
-	setCode("h:mm")
-	c.Assert(cell.FormattedValue(), Equals, "18:00")
-	c.Assert(smallCell.FormattedValue(), Equals, "00:14")
-
-	setCode("h:mm:ss")
-	c.Assert(cell.FormattedValue(), Equals, "18:00:00")
-	// This is wrong, but there's no eary way aroud it in Go right now, AFAICT.
-	c.Assert(smallCell.FormattedValue(), Equals, "00:14:47")
-
-	setCode("m/d/yy h:mm")
-	c.Assert(cell.FormattedValue(), Equals, "11/22/03 18:00")
-	c.Assert(smallCell.FormattedValue(), Equals, "12/30/99 00:14") // Note, that's 1899
-	c.Assert(earlyCell.FormattedValue(), Equals, "1/1/00 02:24")   // and 1900
-
-	setCode("mm:ss")
-	c.Assert(cell.FormattedValue(), Equals, "00:00")
-	c.Assert(smallCell.FormattedValue(), Equals, "14:47")
-
-	setCode("[h]:mm:ss")
-	c.Assert(cell.FormattedValue(), Equals, "18:00:00")
-	c.Assert(smallCell.FormattedValue(), Equals, "14:47")
-
-	setCode("mmss.0") // I'm not sure about these.
-	c.Assert(cell.FormattedValue(), Equals, "00.8640")
-	c.Assert(smallCell.FormattedValue(), Equals, "1447.999997")
-
-	setCode("yyyy\\-mm\\-dd")
-	c.Assert(cell.FormattedValue(), Equals, "2003\\-11\\-22")
-
-	setCode("dd/mm/yy")
-	c.Assert(cell.FormattedValue(), Equals, "22/11/03")
-	c.Assert(earlyCell.FormattedValue(), Equals, "01/01/00")
-
-	setCode("hh:mm:ss")
-	c.Assert(cell.FormattedValue(), Equals, "18:00:00")
-	c.Assert(smallCell.FormattedValue(), Equals, "00:14:47")
-
-	setCode("dd/mm/yy\\ hh:mm")
-	c.Assert(cell.FormattedValue(), Equals, "22/11/03\\ 18:00")
-
-	setCode("yy-mm-dd")
-	c.Assert(cell.FormattedValue(), Equals, "03-11-22")
-
-	setCode("d-mmm-yyyy")
-	c.Assert(cell.FormattedValue(), Equals, "22-Nov-2003")
-	c.Assert(earlyCell.FormattedValue(), Equals, "1-Jan-1900")
-
-	setCode("m/d/yy")
-	c.Assert(cell.FormattedValue(), Equals, "11/22/03")
-	c.Assert(earlyCell.FormattedValue(), Equals, "1/1/00")
-
-	setCode("m/d/yyyy")
-	c.Assert(cell.FormattedValue(), Equals, "11/22/2003")
-	c.Assert(earlyCell.FormattedValue(), Equals, "1/1/1900")
-
-	setCode("dd-mmm-yyyy")
-	c.Assert(cell.FormattedValue(), Equals, "22-Nov-2003")
-
-	setCode("dd/mm/yyyy")
-	c.Assert(cell.FormattedValue(), Equals, "22/11/2003")
-
-	setCode("mm/dd/yy hh:mm am/pm")
-	c.Assert(cell.FormattedValue(), Equals, "11/22/03 06:00 pm")
-
-	setCode("mm/dd/yyyy hh:mm:ss")
-	c.Assert(cell.FormattedValue(), Equals, "11/22/2003 18:00:00")
-	c.Assert(smallCell.FormattedValue(), Equals, "12/30/1899 00:14:47")
-
-	setCode("yyyy-mm-dd hh:mm:ss")
-	c.Assert(cell.FormattedValue(), Equals, "2003-11-22 18:00:00")
-	c.Assert(smallCell.FormattedValue(), Equals, "1899-12-30 00:14:47")
-}
-
-// Test that GetStyle correctly converts the xlsxStyle.Fonts.
-func (l *LibSuite) TestGetStyleWithFonts(c *C) {
-	var cell *Cell
-	var style *Style
-	var xStyles *xlsxStyles
-	var fonts []xlsxFont
-	var cellXfs []xlsxXf
-
-	fonts = make([]xlsxFont, 1)
-	fonts[0] = xlsxFont{
-		Sz:   xlsxVal{Val: "10"},
-		Name: xlsxVal{Val: "Calibra"}}
-
-	cellXfs = make([]xlsxXf, 1)
-	cellXfs[0] = xlsxXf{ApplyFont: true, FontId: 0}
-
-	xStyles = &xlsxStyles{Fonts: fonts, CellXfs: cellXfs}
-
-	cell = &Cell{Value: "123", styleIndex: 0, styles: xStyles}
-	style = cell.GetStyle()
-	c.Assert(style, NotNil)
-	c.Assert(style.Font.Size, Equals, 10)
-	c.Assert(style.Font.Name, Equals, "Calibra")
-}
-
-// Test that GetStyle correctly converts the xlsxStyle.Fills.
-func (l *LibSuite) TestGetStyleWithFills(c *C) {
-	var cell *Cell
-	var style *Style
-	var xStyles *xlsxStyles
-	var fills []xlsxFill
-	var cellXfs []xlsxXf
-
-	fills = make([]xlsxFill, 1)
-	fills[0] = xlsxFill{
-		PatternFill: xlsxPatternFill{
-			PatternType: "solid",
-			FgColor:     xlsxColor{RGB: "FF000000"},
-			BgColor:     xlsxColor{RGB: "00FF0000"}}}
-	cellXfs = make([]xlsxXf, 1)
-	cellXfs[0] = xlsxXf{ApplyFill: true, FillId: 0}
-
-	xStyles = &xlsxStyles{Fills: fills, CellXfs: cellXfs}
-
-	cell = &Cell{Value: "123", styleIndex: 0, styles: xStyles}
-	style = cell.GetStyle()
-	fill := style.Fill
-	c.Assert(fill.PatternType, Equals, "solid")
-	c.Assert(fill.BgColor, Equals, "00FF0000")
-	c.Assert(fill.FgColor, Equals, "FF000000")
-}
-
-// Test that GetStyle correctly converts the xlsxStyle.Borders.
-func (l *LibSuite) TestGetStyleWithBorders(c *C) {
-	var cell *Cell
-	var style *Style
-	var xStyles *xlsxStyles
-	var borders []xlsxBorder
-	var cellXfs []xlsxXf
-
-	borders = make([]xlsxBorder, 1)
-	borders[0] = xlsxBorder{
-		Left:   xlsxLine{Style: "thin"},
-		Right:  xlsxLine{Style: "thin"},
-		Top:    xlsxLine{Style: "thin"},
-		Bottom: xlsxLine{Style: "thin"}}
-
-	cellXfs = make([]xlsxXf, 1)
-	cellXfs[0] = xlsxXf{ApplyBorder: true, BorderId: 0}
-
-	xStyles = &xlsxStyles{Borders: borders, CellXfs: cellXfs}
-
-	cell = &Cell{Value: "123", styleIndex: 0, styles: xStyles}
-	style = cell.GetStyle()
-	border := style.Border
-	c.Assert(border.Left, Equals, "thin")
-	c.Assert(border.Right, Equals, "thin")
-	c.Assert(border.Top, Equals, "thin")
-	c.Assert(border.Bottom, Equals, "thin")
-}
-=======
->>>>>>> fdf1b44e
-
-// Test that we can correctly extract a reference table from the
-// sharedStrings.xml file embedded in the XLSX file and return a
-// reference table of string values from it.
-func (l *LibSuite) TestReadSharedStringsFromZipFile(c *C) {
-	var xlsxFile *File
-	var err error
-	xlsxFile, err = OpenFile("testfile.xlsx")
-	c.Assert(err, IsNil)
-	c.Assert(xlsxFile.referenceTable, NotNil)
-}
-
-// Helper function used to test contents of a given xlsxXf against
-// expectations.
-func testXf(c *C, result, expected *xlsxXf) {
-	c.Assert(result.ApplyAlignment, Equals, expected.ApplyAlignment)
-	c.Assert(result.ApplyBorder, Equals, expected.ApplyBorder)
-	c.Assert(result.ApplyFont, Equals, expected.ApplyFont)
-	c.Assert(result.ApplyFill, Equals, expected.ApplyFill)
-	c.Assert(result.ApplyProtection, Equals, expected.ApplyProtection)
-	c.Assert(result.BorderId, Equals, expected.BorderId)
-	c.Assert(result.FillId, Equals, expected.FillId)
-	c.Assert(result.FontId, Equals, expected.FontId)
-	c.Assert(result.NumFmtId, Equals, expected.NumFmtId)
-}
-
-// We can correctly extract a style table from the style.xml file
-// embedded in the XLSX file and return a styles struct from it.
-func (l *LibSuite) TestReadStylesFromZipFile(c *C) {
-	var xlsxFile *File
-	var err error
-	var fontCount, fillCount, borderCount, cellStyleXfCount, cellXfCount int
-	var font xlsxFont
-	var fill xlsxFill
-	var border xlsxBorder
-	var xf xlsxXf
-
-	xlsxFile, err = OpenFile("testfile.xlsx")
-	c.Assert(err, IsNil)
-	c.Assert(xlsxFile.styles, NotNil)
-
-	fontCount = len(xlsxFile.styles.Fonts)
-	c.Assert(fontCount, Equals, 4)
-
-	font = xlsxFile.styles.Fonts[0]
-	c.Assert(font.Sz.Val, Equals, "11")
-	c.Assert(font.Name.Val, Equals, "Calibri")
-
-	fillCount = len(xlsxFile.styles.Fills)
-	c.Assert(fillCount, Equals, 3)
-
-	fill = xlsxFile.styles.Fills[2]
-	c.Assert(fill.PatternFill.PatternType, Equals, "solid")
-
-	borderCount = len(xlsxFile.styles.Borders)
-	c.Assert(borderCount, Equals, 2)
-
-	border = xlsxFile.styles.Borders[1]
-	c.Assert(border.Left.Style, Equals, "thin")
-	c.Assert(border.Right.Style, Equals, "thin")
-	c.Assert(border.Top.Style, Equals, "thin")
-	c.Assert(border.Bottom.Style, Equals, "thin")
-
-	cellStyleXfCount = len(xlsxFile.styles.CellStyleXfs)
-	c.Assert(cellStyleXfCount, Equals, 20)
-
-	xf = xlsxFile.styles.CellStyleXfs[0]
-	expectedXf := &xlsxXf{
-		ApplyAlignment:  true,
-		ApplyBorder:     true,
-		ApplyFont:       true,
-		ApplyFill:       false,
-		ApplyProtection: true,
-		BorderId:        0,
-		FillId:          0,
-		FontId:          0,
-		NumFmtId:        164}
-	testXf(c, &xf, expectedXf)
-
-	cellXfCount = len(xlsxFile.styles.CellXfs)
-	c.Assert(cellXfCount, Equals, 3)
-
-	xf = xlsxFile.styles.CellXfs[0]
-	expectedXf = &xlsxXf{
-		ApplyAlignment:  false,
-		ApplyBorder:     false,
-		ApplyFont:       false,
-		ApplyFill:       false,
-		ApplyProtection: false,
-		BorderId:        0,
-		FillId:          0,
-		FontId:          0,
-		NumFmtId:        164}
-	testXf(c, &xf, expectedXf)
-}
-
-// We can correctly extract a map of relationship Ids to the worksheet files in
-// which they are contained from the XLSX file.
-func (l *LibSuite) TestReadWorkbookRelationsFromZipFile(c *C) {
-	var xlsxFile *File
-	var err error
-
-	xlsxFile, err = OpenFile("testfile.xlsx")
-	c.Assert(err, IsNil)
-	c.Assert(len(xlsxFile.Sheets), Equals, 3)
-	sheet, ok := xlsxFile.Sheets["Tabelle1"]
-	c.Assert(ok, Equals, true)
-	c.Assert(sheet, NotNil)
-}
+
 
 // which they are contained from the XLSX file, even when the
 // worksheet files have arbitrary, non-numeric names.
@@ -457,32 +27,6 @@
 	c.Assert(cell1.String(), Equals, "I am Bob")
 }
 
-<<<<<<< HEAD
-func (l *LibSuite) TestGetStyleFromZipFile(c *C) {
-	var xlsxFile *File
-	var err error
-
-	xlsxFile, err = OpenFile("testfile.xlsx")
-	c.Assert(err, IsNil)
-	sheetCount := len(xlsxFile.Sheet)
-	c.Assert(sheetCount, Equals, 3)
-
-	tabelle1 := xlsxFile.Sheet["Tabelle1"]
-
-	row0 := tabelle1.Rows[0]
-	cellFoo := row0.Cells[0]
-	c.Assert(cellFoo.String(), Equals, "Foo")
-	c.Assert(cellFoo.GetStyle().Fill.BgColor, Equals, "FF33CCCC")
-
-	row1 := tabelle1.Rows[1]
-	cellQuuk := row1.Cells[1]
-	c.Assert(cellQuuk.String(), Equals, "Quuk")
-	c.Assert(cellQuuk.GetStyle().Border.Left, Equals, "thin")
-
-	cellBar := row0.Cells[1]
-	c.Assert(cellBar.String(), Equals, "Bar")
-	c.Assert(cellBar.GetStyle().Fill.BgColor, Equals, "")
-=======
 
 // We can marshal WorkBookRels to an xml file
 func (l *LibSuite) TestWorkBookRelsMarshal(c *C) {
@@ -555,7 +99,6 @@
 	d, p = getLargestDenominator(16,1, 2, 0)
 	c.Assert(d, Equals, 16)
 	c.Assert(p, Equals, 4)
->>>>>>> fdf1b44e
 }
 
 func (l *LibSuite) TestLettersToNumeric(c *C) {
