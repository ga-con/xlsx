--- conflicted
+++ resolved
@@ -197,14 +197,10 @@
 		return parts, err
 	}
 
-<<<<<<< HEAD
-	parts["xl/styles.xml"] = TEMPLATE_XL_STYLES
-=======
 	parts["xl/styles.xml"], err = marshal(styles)
 	if err != nil {
 		return parts, err
 	}
->>>>>>> 2cc79538
 
 	return parts, nil
 }
